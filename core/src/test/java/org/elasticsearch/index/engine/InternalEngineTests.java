/*
 * Licensed to Elasticsearch under one or more contributor
 * license agreements. See the NOTICE file distributed with
 * this work for additional information regarding copyright
 * ownership. Elasticsearch licenses this file to you under
 * the Apache License, Version 2.0 (the "License"); you may
 * not use this file except in compliance with the License.
 * You may obtain a copy of the License at
 *
 *    http://www.apache.org/licenses/LICENSE-2.0
 *
 * Unless required by applicable law or agreed to in writing,
 * software distributed under the License is distributed on an
 * "AS IS" BASIS, WITHOUT WARRANTIES OR CONDITIONS OF ANY
 * KIND, either express or implied.  See the License for the
 * specific language governing permissions and limitations
 * under the License.
 */

package org.elasticsearch.index.engine;

import org.apache.log4j.AppenderSkeleton;
import org.apache.log4j.Level;
import org.apache.log4j.LogManager;
import org.apache.log4j.Logger;
import org.apache.log4j.spi.LoggingEvent;
import org.apache.lucene.codecs.Codec;
import org.apache.lucene.document.Field;
import org.apache.lucene.document.NumericDocValuesField;
import org.apache.lucene.document.TextField;
import org.apache.lucene.index.*;
import org.apache.lucene.search.IndexSearcher;
import org.apache.lucene.search.MatchAllDocsQuery;
import org.apache.lucene.search.TermQuery;
import org.apache.lucene.search.TopDocs;
import org.apache.lucene.store.AlreadyClosedException;
import org.apache.lucene.store.Directory;
import org.apache.lucene.store.MockDirectoryWrapper;
import org.apache.lucene.util.IOUtils;
import org.apache.lucene.util.TestUtil;
import org.elasticsearch.ElasticsearchException;
import org.elasticsearch.Version;
import org.elasticsearch.action.support.TransportActions;
import org.elasticsearch.cluster.metadata.IndexMetaData;
import org.elasticsearch.common.Base64;
import org.elasticsearch.common.Nullable;
import org.elasticsearch.common.bytes.BytesArray;
import org.elasticsearch.common.bytes.BytesReference;
import org.elasticsearch.common.io.FileSystemUtils;
import org.elasticsearch.common.logging.ESLogger;
import org.elasticsearch.common.lucene.Lucene;
import org.elasticsearch.common.lucene.uid.Versions;
import org.elasticsearch.common.settings.Settings;
import org.elasticsearch.common.unit.ByteSizeUnit;
import org.elasticsearch.common.unit.ByteSizeValue;
import org.elasticsearch.common.unit.TimeValue;
import org.elasticsearch.common.util.BigArrays;
import org.elasticsearch.index.Index;
import org.elasticsearch.index.IndexSettings;
import org.elasticsearch.index.VersionType;
import org.elasticsearch.index.analysis.AnalysisService;
import org.elasticsearch.index.codec.CodecService;
import org.elasticsearch.index.engine.Engine.Searcher;
import org.elasticsearch.index.indexing.ShardIndexingService;
import org.elasticsearch.index.mapper.ContentPath;
import org.elasticsearch.index.mapper.DocumentMapper;
import org.elasticsearch.index.mapper.DocumentMapperForType;
import org.elasticsearch.index.mapper.DocumentMapperParser;
import org.elasticsearch.index.mapper.Mapper.BuilderContext;
import org.elasticsearch.index.mapper.MapperBuilders;
import org.elasticsearch.index.mapper.MapperService;
import org.elasticsearch.index.mapper.Mapping;
import org.elasticsearch.index.mapper.MetadataFieldMapper;
import org.elasticsearch.index.mapper.ParseContext.Document;
import org.elasticsearch.index.mapper.ParsedDocument;
import org.elasticsearch.index.mapper.internal.SourceFieldMapper;
import org.elasticsearch.index.mapper.internal.UidFieldMapper;
import org.elasticsearch.index.mapper.object.RootObjectMapper;
import org.elasticsearch.index.shard.IndexSearcherWrapper;
import org.elasticsearch.index.shard.MergeSchedulerConfig;
import org.elasticsearch.index.shard.ShardId;
import org.elasticsearch.index.shard.ShardUtils;
import org.elasticsearch.index.shard.TranslogRecoveryPerformer;
import org.elasticsearch.index.similarity.SimilarityService;
import org.elasticsearch.index.store.DirectoryService;
import org.elasticsearch.index.store.DirectoryUtils;
import org.elasticsearch.index.store.Store;
import org.elasticsearch.index.translog.Translog;
import org.elasticsearch.index.translog.TranslogConfig;
import org.elasticsearch.test.DummyShardLock;
import org.elasticsearch.test.ESTestCase;
import org.elasticsearch.test.IndexSettingsModule;
import org.elasticsearch.threadpool.ThreadPool;
import org.hamcrest.MatcherAssert;
import org.junit.After;
import org.junit.Before;

import java.io.IOException;
import java.io.InputStream;
import java.nio.charset.Charset;
import java.nio.file.DirectoryStream;
import java.nio.file.Files;
import java.nio.file.Path;
import java.util.ArrayList;
import java.util.Arrays;
import java.util.Collections;
import java.util.List;
import java.util.Locale;
import java.util.Map;
import java.util.concurrent.BrokenBarrierException;
import java.util.concurrent.CountDownLatch;
import java.util.concurrent.CyclicBarrier;
import java.util.concurrent.TimeUnit;
import java.util.concurrent.atomic.AtomicBoolean;
import java.util.concurrent.atomic.AtomicInteger;
import java.util.concurrent.atomic.AtomicReference;

import static java.util.Collections.emptyMap;
import static org.elasticsearch.index.engine.Engine.Operation.Origin.PRIMARY;
import static org.elasticsearch.index.engine.Engine.Operation.Origin.REPLICA;
import static org.hamcrest.Matchers.equalTo;
import static org.hamcrest.Matchers.greaterThan;
import static org.hamcrest.Matchers.hasKey;
import static org.hamcrest.Matchers.not;
import static org.hamcrest.Matchers.notNullValue;
import static org.hamcrest.Matchers.nullValue;

public class InternalEngineTests extends ESTestCase {

    protected final ShardId shardId = new ShardId(new Index("index"), 1);
    private static final IndexSettings INDEX_SETTINGS = IndexSettingsModule.newIndexSettings(new Index("index"), Settings.EMPTY, Collections.emptyList());

    protected ThreadPool threadPool;

    private Store store;
    private Store storeReplica;

    protected InternalEngine engine;
    protected InternalEngine replicaEngine;

    private Settings defaultSettings;
    private String codecName;
    private Path primaryTranslogDir;
    private Path replicaTranslogDir;

    @Override
    @Before
    public void setUp() throws Exception {
        super.setUp();

        CodecService codecService = new CodecService(INDEX_SETTINGS, null);
        String name = Codec.getDefault().getName();
        if (Arrays.asList(codecService.availableCodecs()).contains(name)) {
            // some codecs are read only so we only take the ones that we have in the service and randomly
            // selected by lucene test case.
            codecName = name;
        } else {
            codecName = "default";
        }
        defaultSettings = Settings.builder()
                .put(EngineConfig.INDEX_COMPOUND_ON_FLUSH, randomBoolean())
                .put(EngineConfig.INDEX_GC_DELETES_SETTING, "1h") // make sure this doesn't kick in on us
                .put(EngineConfig.INDEX_CODEC_SETTING, codecName)
                .put(IndexMetaData.SETTING_VERSION_CREATED, Version.CURRENT)
                .build(); // TODO randomize more settings
        threadPool = new ThreadPool(getClass().getName());
        store = createStore();
        storeReplica = createStore();
        Lucene.cleanLuceneIndex(store.directory());
        Lucene.cleanLuceneIndex(storeReplica.directory());
        primaryTranslogDir = createTempDir("translog-primary");
        engine = createEngine(store, primaryTranslogDir);
        LiveIndexWriterConfig currentIndexWriterConfig = engine.getCurrentIndexWriterConfig();

        assertEquals(engine.config().getCodec().getName(), codecService.codec(codecName).getName());
        assertEquals(currentIndexWriterConfig.getCodec().getName(), codecService.codec(codecName).getName());
        if (randomBoolean()) {
            engine.config().setEnableGcDeletes(false);
        }
        replicaTranslogDir = createTempDir("translog-replica");
        replicaEngine = createEngine(storeReplica, replicaTranslogDir);
        currentIndexWriterConfig = replicaEngine.getCurrentIndexWriterConfig();

        assertEquals(replicaEngine.config().getCodec().getName(), codecService.codec(codecName).getName());
        assertEquals(currentIndexWriterConfig.getCodec().getName(), codecService.codec(codecName).getName());
        if (randomBoolean()) {
            engine.config().setEnableGcDeletes(false);
        }
    }

    @Override
    @After
    public void tearDown() throws Exception {
        super.tearDown();
        IOUtils.close(
                replicaEngine, storeReplica,
                engine, store);
        terminate(threadPool);
    }


    private Document testDocumentWithTextField() {
        Document document = testDocument();
        document.add(new TextField("value", "test", Field.Store.YES));
        return document;
    }

    private Document testDocument() {
        return new Document();
    }


    private ParsedDocument testParsedDocument(String uid, String id, String type, String routing, long timestamp, long ttl, Document document, BytesReference source, Mapping mappingUpdate) {
        Field uidField = new Field("_uid", uid, UidFieldMapper.Defaults.FIELD_TYPE);
        Field versionField = new NumericDocValuesField("_version", 0);
        document.add(uidField);
        document.add(versionField);
        return new ParsedDocument(uidField, versionField, id, type, routing, timestamp, ttl, Arrays.asList(document), source, mappingUpdate);
    }

    protected Store createStore() throws IOException {
        return createStore(newDirectory());
    }

    protected Store createStore(final Directory directory) throws IOException {
        final DirectoryService directoryService = new DirectoryService(shardId, INDEX_SETTINGS) {
            @Override
            public Directory newDirectory() throws IOException {
                return directory;
            }

            @Override
            public long throttleTimeInNanos() {
                return 0;
            }
        };
        return new Store(shardId, INDEX_SETTINGS, directoryService, new DummyShardLock(shardId));
    }

    protected Translog createTranslog() throws IOException {
        return createTranslog(primaryTranslogDir);
    }

    protected Translog createTranslog(Path translogPath) throws IOException {
        TranslogConfig translogConfig = new TranslogConfig(shardId, translogPath, INDEX_SETTINGS, Translog.Durabilty.REQUEST, BigArrays.NON_RECYCLING_INSTANCE, threadPool);
        return new Translog(translogConfig);
    }

    protected SnapshotDeletionPolicy createSnapshotDeletionPolicy() {
        return new SnapshotDeletionPolicy(new KeepOnlyLastCommitDeletionPolicy());
    }

    protected InternalEngine createEngine(Store store, Path translogPath) {
        return createEngine(defaultSettings, store, translogPath, new MergeSchedulerConfig(defaultSettings), newMergePolicy());
    }

    protected InternalEngine createEngine(Settings indexSettings, Store store, Path translogPath, MergeSchedulerConfig mergeSchedulerConfig,  MergePolicy mergePolicy) {
        return new InternalEngine(config(indexSettings, store, translogPath, mergeSchedulerConfig, mergePolicy), false);
    }

    public EngineConfig config(Settings indexSettings, Store store, Path translogPath, MergeSchedulerConfig mergeSchedulerConfig, MergePolicy mergePolicy) {
        IndexWriterConfig iwc = newIndexWriterConfig();
        TranslogConfig translogConfig = new TranslogConfig(shardId, translogPath, IndexSettingsModule.newIndexSettings(shardId.index(), indexSettings, Collections.emptyList()), Translog.Durabilty.REQUEST, BigArrays.NON_RECYCLING_INSTANCE, threadPool);

        EngineConfig config = new EngineConfig(shardId, threadPool, new ShardIndexingService(shardId, INDEX_SETTINGS), indexSettings
                , null, store, createSnapshotDeletionPolicy(), mergePolicy, mergeSchedulerConfig,
                iwc.getAnalyzer(), iwc.getSimilarity(), new CodecService(INDEX_SETTINGS, null), new Engine.EventListener() {
            @Override
            public void onFailedEngine(String reason, @Nullable Throwable t) {
                // we don't need to notify anybody in this test
            }
        }, new TranslogHandler(shardId.index().getName(), logger), IndexSearcher.getDefaultQueryCache(), IndexSearcher.getDefaultQueryCachingPolicy(), translogConfig, TimeValue.timeValueMinutes(5));
        try {
            config.setCreate(Lucene.indexExists(store.directory()) == false);
        } catch (IOException e) {
            throw new ElasticsearchException("can't find index?", e);
        }
        return config;
    }

    protected static final BytesReference B_1 = new BytesArray(new byte[]{1});
    protected static final BytesReference B_2 = new BytesArray(new byte[]{2});
    protected static final BytesReference B_3 = new BytesArray(new byte[]{3});

    public void testSegments() throws Exception {
        try (Store store = createStore();
            Engine engine = createEngine(defaultSettings, store, createTempDir(), new MergeSchedulerConfig(defaultSettings), NoMergePolicy.INSTANCE)) {
            List<Segment> segments = engine.segments(false);
            assertThat(segments.isEmpty(), equalTo(true));
            assertThat(engine.segmentsStats().getCount(), equalTo(0l));
            assertThat(engine.segmentsStats().getMemoryInBytes(), equalTo(0l));
            final boolean defaultCompound = defaultSettings.getAsBoolean(EngineConfig.INDEX_COMPOUND_ON_FLUSH, true);

            // create a doc and refresh
            ParsedDocument doc = testParsedDocument("1", "1", "test", null, -1, -1, testDocumentWithTextField(), B_1, null);
            engine.index(new Engine.Index(newUid("1"), doc));

            ParsedDocument doc2 = testParsedDocument("2", "2", "test", null, -1, -1, testDocumentWithTextField(), B_2, null);
            engine.index(new Engine.Index(newUid("2"), doc2));
            engine.refresh("test");

            segments = engine.segments(false);
            assertThat(segments.size(), equalTo(1));
            SegmentsStats stats = engine.segmentsStats();
            assertThat(stats.getCount(), equalTo(1l));
            assertThat(stats.getTermsMemoryInBytes(), greaterThan(0l));
            assertThat(stats.getStoredFieldsMemoryInBytes(), greaterThan(0l));
            assertThat(stats.getTermVectorsMemoryInBytes(), equalTo(0l));
            assertThat(stats.getNormsMemoryInBytes(), greaterThan(0l));
            assertThat(stats.getDocValuesMemoryInBytes(), greaterThan(0l));
            assertThat(segments.get(0).isCommitted(), equalTo(false));
            assertThat(segments.get(0).isSearch(), equalTo(true));
            assertThat(segments.get(0).getNumDocs(), equalTo(2));
            assertThat(segments.get(0).getDeletedDocs(), equalTo(0));
            assertThat(segments.get(0).isCompound(), equalTo(defaultCompound));
            assertThat(segments.get(0).ramTree, nullValue());

            engine.flush();

            segments = engine.segments(false);
            assertThat(segments.size(), equalTo(1));
            assertThat(engine.segmentsStats().getCount(), equalTo(1l));
            assertThat(segments.get(0).isCommitted(), equalTo(true));
            assertThat(segments.get(0).isSearch(), equalTo(true));
            assertThat(segments.get(0).getNumDocs(), equalTo(2));
            assertThat(segments.get(0).getDeletedDocs(), equalTo(0));
            assertThat(segments.get(0).isCompound(), equalTo(defaultCompound));

            engine.config().setCompoundOnFlush(false);
            engine.onSettingsChanged();

            ParsedDocument doc3 = testParsedDocument("3", "3", "test", null, -1, -1, testDocumentWithTextField(), B_3, null);
            engine.index(new Engine.Index(newUid("3"), doc3));
            engine.refresh("test");

            segments = engine.segments(false);
            assertThat(segments.size(), equalTo(2));
            assertThat(engine.segmentsStats().getCount(), equalTo(2l));
            assertThat(engine.segmentsStats().getTermsMemoryInBytes(), greaterThan(stats.getTermsMemoryInBytes()));
            assertThat(engine.segmentsStats().getStoredFieldsMemoryInBytes(), greaterThan(stats.getStoredFieldsMemoryInBytes()));
            assertThat(engine.segmentsStats().getTermVectorsMemoryInBytes(), equalTo(0l));
            assertThat(engine.segmentsStats().getNormsMemoryInBytes(), greaterThan(stats.getNormsMemoryInBytes()));
            assertThat(engine.segmentsStats().getDocValuesMemoryInBytes(), greaterThan(stats.getDocValuesMemoryInBytes()));
            assertThat(segments.get(0).getGeneration() < segments.get(1).getGeneration(), equalTo(true));
            assertThat(segments.get(0).isCommitted(), equalTo(true));
            assertThat(segments.get(0).isSearch(), equalTo(true));
            assertThat(segments.get(0).getNumDocs(), equalTo(2));
            assertThat(segments.get(0).getDeletedDocs(), equalTo(0));
            assertThat(segments.get(0).isCompound(), equalTo(defaultCompound));


            assertThat(segments.get(1).isCommitted(), equalTo(false));
            assertThat(segments.get(1).isSearch(), equalTo(true));
            assertThat(segments.get(1).getNumDocs(), equalTo(1));
            assertThat(segments.get(1).getDeletedDocs(), equalTo(0));
            assertThat(segments.get(1).isCompound(), equalTo(false));


            engine.delete(new Engine.Delete("test", "1", newUid("1")));
            engine.refresh("test");

            segments = engine.segments(false);
            assertThat(segments.size(), equalTo(2));
            assertThat(engine.segmentsStats().getCount(), equalTo(2l));
            assertThat(segments.get(0).getGeneration() < segments.get(1).getGeneration(), equalTo(true));
            assertThat(segments.get(0).isCommitted(), equalTo(true));
            assertThat(segments.get(0).isSearch(), equalTo(true));
            assertThat(segments.get(0).getNumDocs(), equalTo(1));
            assertThat(segments.get(0).getDeletedDocs(), equalTo(1));
            assertThat(segments.get(0).isCompound(), equalTo(defaultCompound));

            assertThat(segments.get(1).isCommitted(), equalTo(false));
            assertThat(segments.get(1).isSearch(), equalTo(true));
            assertThat(segments.get(1).getNumDocs(), equalTo(1));
            assertThat(segments.get(1).getDeletedDocs(), equalTo(0));
            assertThat(segments.get(1).isCompound(), equalTo(false));

            engine.config().setCompoundOnFlush(true);
            engine.onSettingsChanged();
            ParsedDocument doc4 = testParsedDocument("4", "4", "test", null, -1, -1, testDocumentWithTextField(), B_3, null);
            engine.index(new Engine.Index(newUid("4"), doc4));
            engine.refresh("test");

            segments = engine.segments(false);
            assertThat(segments.size(), equalTo(3));
            assertThat(engine.segmentsStats().getCount(), equalTo(3l));
            assertThat(segments.get(0).getGeneration() < segments.get(1).getGeneration(), equalTo(true));
            assertThat(segments.get(0).isCommitted(), equalTo(true));
            assertThat(segments.get(0).isSearch(), equalTo(true));
            assertThat(segments.get(0).getNumDocs(), equalTo(1));
            assertThat(segments.get(0).getDeletedDocs(), equalTo(1));
            assertThat(segments.get(0).isCompound(), equalTo(defaultCompound));

            assertThat(segments.get(1).isCommitted(), equalTo(false));
            assertThat(segments.get(1).isSearch(), equalTo(true));
            assertThat(segments.get(1).getNumDocs(), equalTo(1));
            assertThat(segments.get(1).getDeletedDocs(), equalTo(0));
            assertThat(segments.get(1).isCompound(), equalTo(false));

            assertThat(segments.get(2).isCommitted(), equalTo(false));
            assertThat(segments.get(2).isSearch(), equalTo(true));
            assertThat(segments.get(2).getNumDocs(), equalTo(1));
            assertThat(segments.get(2).getDeletedDocs(), equalTo(0));
            assertThat(segments.get(2).isCompound(), equalTo(true));
        }
    }

    public void testVerboseSegments() throws Exception {
        try (Store store = createStore();
             Engine engine = createEngine(defaultSettings, store, createTempDir(), new MergeSchedulerConfig(defaultSettings), NoMergePolicy.INSTANCE)) {
            List<Segment> segments = engine.segments(true);
            assertThat(segments.isEmpty(), equalTo(true));

            ParsedDocument doc = testParsedDocument("1", "1", "test", null, -1, -1, testDocumentWithTextField(), B_1, null);
            engine.index(new Engine.Index(newUid("1"), doc));
            engine.refresh("test");

            segments = engine.segments(true);
            assertThat(segments.size(), equalTo(1));
            assertThat(segments.get(0).ramTree, notNullValue());

            ParsedDocument doc2 = testParsedDocument("2", "2", "test", null, -1, -1, testDocumentWithTextField(), B_2, null);
            engine.index(new Engine.Index(newUid("2"), doc2));
            engine.refresh("test");
            ParsedDocument doc3 = testParsedDocument("3", "3", "test", null, -1, -1, testDocumentWithTextField(), B_3, null);
            engine.index(new Engine.Index(newUid("3"), doc3));
            engine.refresh("test");

            segments = engine.segments(true);
            assertThat(segments.size(), equalTo(3));
            assertThat(segments.get(0).ramTree, notNullValue());
            assertThat(segments.get(1).ramTree, notNullValue());
            assertThat(segments.get(2).ramTree, notNullValue());
        }
    }

    public void testSegmentsWithMergeFlag() throws Exception {
        try (Store store = createStore();
             Engine engine = createEngine(defaultSettings, store, createTempDir(), new MergeSchedulerConfig(defaultSettings), new TieredMergePolicy())) {
            ParsedDocument doc = testParsedDocument("1", "1", "test", null, -1, -1, testDocument(), B_1, null);
            Engine.Index index = new Engine.Index(newUid("1"), doc);
            engine.index(index);
            engine.flush();
            assertThat(engine.segments(false).size(), equalTo(1));
            index = new Engine.Index(newUid("2"), doc);
            engine.index(index);
            engine.flush();
            List<Segment> segments = engine.segments(false);
            assertThat(segments.size(), equalTo(2));
            for (Segment segment : segments) {
                assertThat(segment.getMergeId(), nullValue());
            }
            index = new Engine.Index(newUid("3"), doc);
            engine.index(index);
            engine.flush();
            segments = engine.segments(false);
            assertThat(segments.size(), equalTo(3));
            for (Segment segment : segments) {
                assertThat(segment.getMergeId(), nullValue());
            }

            index = new Engine.Index(newUid("4"), doc);
            engine.index(index);
            engine.flush();
            final long gen1 = store.readLastCommittedSegmentsInfo().getGeneration();
            // now, optimize and wait for merges, see that we have no merge flag
            engine.forceMerge(true);

            for (Segment segment : engine.segments(false)) {
                assertThat(segment.getMergeId(), nullValue());
            }
            // we could have multiple underlying merges, so the generation may increase more than once
            assertTrue(store.readLastCommittedSegmentsInfo().getGeneration() > gen1);

            final boolean flush = randomBoolean();
            final long gen2 = store.readLastCommittedSegmentsInfo().getGeneration();
            engine.forceMerge(flush);
            for (Segment segment : engine.segments(false)) {
                assertThat(segment.getMergeId(), nullValue());
            }

            if (flush) {
                // we should have had just 1 merge, so last generation should be exact
                assertEquals(gen2 + 1, store.readLastCommittedSegmentsInfo().getLastGeneration());
            }
        }
    }

    public void testCommitStats() {
        Document document = testDocumentWithTextField();
        document.add(new Field(SourceFieldMapper.NAME, B_1.toBytes(), SourceFieldMapper.Defaults.FIELD_TYPE));
        ParsedDocument doc = testParsedDocument("1", "1", "test", null, -1, -1, document, B_1, null);
        engine.index(new Engine.Index(newUid("1"), doc));

        CommitStats stats1 = engine.commitStats();
        assertThat(stats1.getGeneration(), greaterThan(0l));
        assertThat(stats1.getId(), notNullValue());
        assertThat(stats1.getUserData(), hasKey(Translog.TRANSLOG_GENERATION_KEY));

        engine.flush(true, true);
        CommitStats stats2 = engine.commitStats();
        assertThat(stats2.getGeneration(), greaterThan(stats1.getGeneration()));
        assertThat(stats2.getId(), notNullValue());
        assertThat(stats2.getId(), not(equalTo(stats1.getId())));
        assertThat(stats2.getUserData(), hasKey(Translog.TRANSLOG_GENERATION_KEY));
        assertThat(stats2.getUserData(), hasKey(Translog.TRANSLOG_UUID_KEY));
        assertThat(stats2.getUserData().get(Translog.TRANSLOG_GENERATION_KEY), not(equalTo(stats1.getUserData().get(Translog.TRANSLOG_GENERATION_KEY))));
        assertThat(stats2.getUserData().get(Translog.TRANSLOG_UUID_KEY), equalTo(stats1.getUserData().get(Translog.TRANSLOG_UUID_KEY)));
    }

    public void testIndexSearcherWrapper() throws Exception {
        final AtomicInteger counter = new AtomicInteger();
        IndexSearcherWrapper wrapper = new IndexSearcherWrapper() {

            @Override
            public DirectoryReader wrap(DirectoryReader reader) {
                counter.incrementAndGet();
                return reader;
            }

            @Override
            public IndexSearcher wrap(EngineConfig engineConfig, IndexSearcher searcher) throws EngineException {
                counter.incrementAndGet();
                return searcher;
            }
        };
        Store store = createStore();
        Path translog = createTempDir("translog-test");
        InternalEngine engine = createEngine(store, translog);
        engine.close();

        engine = new InternalEngine(engine.config(), false);
        Engine.Searcher searcher = wrapper.wrap(engine.config(), engine.acquireSearcher("test"));
        assertThat(counter.get(), equalTo(2));
        searcher.close();
        IOUtils.close(store, engine);
    }

    public void testConcurrentGetAndFlush() throws Exception {
        ParsedDocument doc = testParsedDocument("1", "1", "test", null, -1, -1, testDocumentWithTextField(), B_1, null);
        engine.index(new Engine.Index(newUid("1"), doc));

        final AtomicReference<Engine.GetResult> latestGetResult = new AtomicReference<>();
        latestGetResult.set(engine.get(new Engine.Get(true, newUid("1"))));
        final AtomicBoolean flushFinished = new AtomicBoolean(false);
        final CyclicBarrier barrier = new CyclicBarrier(2);
        Thread getThread = new Thread() {
            @Override
            public void run() {
                try {
                    barrier.await();
                } catch (InterruptedException | BrokenBarrierException e) {
                    throw new RuntimeException(e);
                }
                while (flushFinished.get() == false) {
                    Engine.GetResult previousGetResult = latestGetResult.get();
                    if (previousGetResult != null) {
                        previousGetResult.release();
                    }
                    latestGetResult.set(engine.get(new Engine.Get(true, newUid("1"))));
                    if (latestGetResult.get().exists() == false) {
                        break;
                    }
                }
            }
        };
        getThread.start();
        barrier.await();
        engine.flush();
        flushFinished.set(true);
        getThread.join();
        assertTrue(latestGetResult.get().exists());
        latestGetResult.get().release();
    }

    public void testSimpleOperations() throws Exception {
        Engine.Searcher searchResult = engine.acquireSearcher("test");
        MatcherAssert.assertThat(searchResult, EngineSearcherTotalHitsMatcher.engineSearcherTotalHits(0));
        searchResult.close();

        // create a document
        Document document = testDocumentWithTextField();
        document.add(new Field(SourceFieldMapper.NAME, B_1.toBytes(), SourceFieldMapper.Defaults.FIELD_TYPE));
        ParsedDocument doc = testParsedDocument("1", "1", "test", null, -1, -1, document, B_1, null);
        engine.index(new Engine.Index(newUid("1"), doc));

        // its not there...
        searchResult = engine.acquireSearcher("test");
        MatcherAssert.assertThat(searchResult, EngineSearcherTotalHitsMatcher.engineSearcherTotalHits(0));
        MatcherAssert.assertThat(searchResult, EngineSearcherTotalHitsMatcher.engineSearcherTotalHits(new TermQuery(new Term("value", "test")), 0));
        searchResult.close();

        // but, we can still get it (in realtime)
        Engine.GetResult getResult = engine.get(new Engine.Get(true, newUid("1")));
        assertThat(getResult.exists(), equalTo(true));
        assertThat(getResult.source().source.toBytesArray(), equalTo(B_1.toBytesArray()));
        assertThat(getResult.docIdAndVersion(), nullValue());
        getResult.release();

        // but, not there non realtime
        getResult = engine.get(new Engine.Get(false, newUid("1")));
        assertThat(getResult.exists(), equalTo(false));
        getResult.release();
        // refresh and it should be there
        engine.refresh("test");

        // now its there...
        searchResult = engine.acquireSearcher("test");
        MatcherAssert.assertThat(searchResult, EngineSearcherTotalHitsMatcher.engineSearcherTotalHits(1));
        MatcherAssert.assertThat(searchResult, EngineSearcherTotalHitsMatcher.engineSearcherTotalHits(new TermQuery(new Term("value", "test")), 1));
        searchResult.close();

        // also in non realtime
        getResult = engine.get(new Engine.Get(false, newUid("1")));
        assertThat(getResult.exists(), equalTo(true));
        assertThat(getResult.docIdAndVersion(), notNullValue());
        getResult.release();

        // now do an update
        document = testDocument();
        document.add(new TextField("value", "test1", Field.Store.YES));
        document.add(new Field(SourceFieldMapper.NAME, B_2.toBytes(), SourceFieldMapper.Defaults.FIELD_TYPE));
        doc = testParsedDocument("1", "1", "test", null, -1, -1, document, B_2, null);
        engine.index(new Engine.Index(newUid("1"), doc));

        // its not updated yet...
        searchResult = engine.acquireSearcher("test");
        MatcherAssert.assertThat(searchResult, EngineSearcherTotalHitsMatcher.engineSearcherTotalHits(1));
        MatcherAssert.assertThat(searchResult, EngineSearcherTotalHitsMatcher.engineSearcherTotalHits(new TermQuery(new Term("value", "test")), 1));
        MatcherAssert.assertThat(searchResult, EngineSearcherTotalHitsMatcher.engineSearcherTotalHits(new TermQuery(new Term("value", "test1")), 0));
        searchResult.close();

        // but, we can still get it (in realtime)
        getResult = engine.get(new Engine.Get(true, newUid("1")));
        assertThat(getResult.exists(), equalTo(true));
        assertThat(getResult.source().source.toBytesArray(), equalTo(B_2.toBytesArray()));
        assertThat(getResult.docIdAndVersion(), nullValue());
        getResult.release();

        // refresh and it should be updated
        engine.refresh("test");

        searchResult = engine.acquireSearcher("test");
        MatcherAssert.assertThat(searchResult, EngineSearcherTotalHitsMatcher.engineSearcherTotalHits(1));
        MatcherAssert.assertThat(searchResult, EngineSearcherTotalHitsMatcher.engineSearcherTotalHits(new TermQuery(new Term("value", "test")), 0));
        MatcherAssert.assertThat(searchResult, EngineSearcherTotalHitsMatcher.engineSearcherTotalHits(new TermQuery(new Term("value", "test1")), 1));
        searchResult.close();

        // now delete
        engine.delete(new Engine.Delete("test", "1", newUid("1")));

        // its not deleted yet
        searchResult = engine.acquireSearcher("test");
        MatcherAssert.assertThat(searchResult, EngineSearcherTotalHitsMatcher.engineSearcherTotalHits(1));
        MatcherAssert.assertThat(searchResult, EngineSearcherTotalHitsMatcher.engineSearcherTotalHits(new TermQuery(new Term("value", "test")), 0));
        MatcherAssert.assertThat(searchResult, EngineSearcherTotalHitsMatcher.engineSearcherTotalHits(new TermQuery(new Term("value", "test1")), 1));
        searchResult.close();

        // but, get should not see it (in realtime)
        getResult = engine.get(new Engine.Get(true, newUid("1")));
        assertThat(getResult.exists(), equalTo(false));
        getResult.release();

        // refresh and it should be deleted
        engine.refresh("test");

        searchResult = engine.acquireSearcher("test");
        MatcherAssert.assertThat(searchResult, EngineSearcherTotalHitsMatcher.engineSearcherTotalHits(0));
        MatcherAssert.assertThat(searchResult, EngineSearcherTotalHitsMatcher.engineSearcherTotalHits(new TermQuery(new Term("value", "test")), 0));
        MatcherAssert.assertThat(searchResult, EngineSearcherTotalHitsMatcher.engineSearcherTotalHits(new TermQuery(new Term("value", "test1")), 0));
        searchResult.close();

        // add it back
        document = testDocumentWithTextField();
        document.add(new Field(SourceFieldMapper.NAME, B_1.toBytes(), SourceFieldMapper.Defaults.FIELD_TYPE));
        doc = testParsedDocument("1", "1", "test", null, -1, -1, document, B_1, null);
        engine.index(new Engine.Index(newUid("1"), doc, Versions.MATCH_DELETED));

        // its not there...
        searchResult = engine.acquireSearcher("test");
        MatcherAssert.assertThat(searchResult, EngineSearcherTotalHitsMatcher.engineSearcherTotalHits(0));
        MatcherAssert.assertThat(searchResult, EngineSearcherTotalHitsMatcher.engineSearcherTotalHits(new TermQuery(new Term("value", "test")), 0));
        MatcherAssert.assertThat(searchResult, EngineSearcherTotalHitsMatcher.engineSearcherTotalHits(new TermQuery(new Term("value", "test1")), 0));
        searchResult.close();

        // refresh and it should be there
        engine.refresh("test");

        // now its there...
        searchResult = engine.acquireSearcher("test");
        MatcherAssert.assertThat(searchResult, EngineSearcherTotalHitsMatcher.engineSearcherTotalHits(1));
        MatcherAssert.assertThat(searchResult, EngineSearcherTotalHitsMatcher.engineSearcherTotalHits(new TermQuery(new Term("value", "test")), 1));
        MatcherAssert.assertThat(searchResult, EngineSearcherTotalHitsMatcher.engineSearcherTotalHits(new TermQuery(new Term("value", "test1")), 0));
        searchResult.close();

        // now flush
        engine.flush();

        // and, verify get (in real time)
        getResult = engine.get(new Engine.Get(true, newUid("1")));
        assertThat(getResult.exists(), equalTo(true));
        assertThat(getResult.source(), nullValue());
        assertThat(getResult.docIdAndVersion(), notNullValue());
        getResult.release();

        // make sure we can still work with the engine
        // now do an update
        document = testDocument();
        document.add(new TextField("value", "test1", Field.Store.YES));
        doc = testParsedDocument("1", "1", "test", null, -1, -1, document, B_1, null);
        engine.index(new Engine.Index(newUid("1"), doc));

        // its not updated yet...
        searchResult = engine.acquireSearcher("test");
        MatcherAssert.assertThat(searchResult, EngineSearcherTotalHitsMatcher.engineSearcherTotalHits(1));
        MatcherAssert.assertThat(searchResult, EngineSearcherTotalHitsMatcher.engineSearcherTotalHits(new TermQuery(new Term("value", "test")), 1));
        MatcherAssert.assertThat(searchResult, EngineSearcherTotalHitsMatcher.engineSearcherTotalHits(new TermQuery(new Term("value", "test1")), 0));
        searchResult.close();

        // refresh and it should be updated
        engine.refresh("test");

        searchResult = engine.acquireSearcher("test");
        MatcherAssert.assertThat(searchResult, EngineSearcherTotalHitsMatcher.engineSearcherTotalHits(1));
        MatcherAssert.assertThat(searchResult, EngineSearcherTotalHitsMatcher.engineSearcherTotalHits(new TermQuery(new Term("value", "test")), 0));
        MatcherAssert.assertThat(searchResult, EngineSearcherTotalHitsMatcher.engineSearcherTotalHits(new TermQuery(new Term("value", "test1")), 1));
        searchResult.close();
    }

    public void testSearchResultRelease() throws Exception {
        Engine.Searcher searchResult = engine.acquireSearcher("test");
        MatcherAssert.assertThat(searchResult, EngineSearcherTotalHitsMatcher.engineSearcherTotalHits(0));
        searchResult.close();

        // create a document
        ParsedDocument doc = testParsedDocument("1", "1", "test", null, -1, -1, testDocumentWithTextField(), B_1, null);
        engine.index(new Engine.Index(newUid("1"), doc));

        // its not there...
        searchResult = engine.acquireSearcher("test");
        MatcherAssert.assertThat(searchResult, EngineSearcherTotalHitsMatcher.engineSearcherTotalHits(0));
        MatcherAssert.assertThat(searchResult, EngineSearcherTotalHitsMatcher.engineSearcherTotalHits(new TermQuery(new Term("value", "test")), 0));
        searchResult.close();

        // refresh and it should be there
        engine.refresh("test");

        // now its there...
        searchResult = engine.acquireSearcher("test");
        MatcherAssert.assertThat(searchResult, EngineSearcherTotalHitsMatcher.engineSearcherTotalHits(1));
        MatcherAssert.assertThat(searchResult, EngineSearcherTotalHitsMatcher.engineSearcherTotalHits(new TermQuery(new Term("value", "test")), 1));
        // don't release the search result yet...

        // delete, refresh and do a new search, it should not be there
        engine.delete(new Engine.Delete("test", "1", newUid("1")));
        engine.refresh("test");
        Engine.Searcher updateSearchResult = engine.acquireSearcher("test");
        MatcherAssert.assertThat(updateSearchResult, EngineSearcherTotalHitsMatcher.engineSearcherTotalHits(0));
        updateSearchResult.close();

        // the non release search result should not see the deleted yet...
        MatcherAssert.assertThat(searchResult, EngineSearcherTotalHitsMatcher.engineSearcherTotalHits(1));
        MatcherAssert.assertThat(searchResult, EngineSearcherTotalHitsMatcher.engineSearcherTotalHits(new TermQuery(new Term("value", "test")), 1));
        searchResult.close();
    }

    public void testSyncedFlush() throws IOException {
        try (Store store = createStore();
             Engine engine = new InternalEngine(config(defaultSettings, store, createTempDir(), new MergeSchedulerConfig(defaultSettings),
                     new LogByteSizeMergePolicy()), false)) {
            final String syncId = randomUnicodeOfCodepointLengthBetween(10, 20);
            ParsedDocument doc = testParsedDocument("1", "1", "test", null, -1, -1, testDocumentWithTextField(), B_1, null);
            engine.index(new Engine.Index(newUid("1"), doc));
            Engine.CommitId commitID = engine.flush();
            assertThat(commitID, equalTo(new Engine.CommitId(store.readLastCommittedSegmentsInfo().getId())));
            byte[] wrongBytes = Base64.decode(commitID.toString());
            wrongBytes[0] = (byte) ~wrongBytes[0];
            Engine.CommitId wrongId = new Engine.CommitId(wrongBytes);
            assertEquals("should fail to sync flush with wrong id (but no docs)", engine.syncFlush(syncId + "1", wrongId),
                    Engine.SyncedFlushResult.COMMIT_MISMATCH);
            engine.index(new Engine.Index(newUid("2"), doc));
            assertEquals("should fail to sync flush with right id but pending doc", engine.syncFlush(syncId + "2", commitID),
                    Engine.SyncedFlushResult.PENDING_OPERATIONS);
            commitID = engine.flush();
            assertEquals("should succeed to flush commit with right id and no pending doc", engine.syncFlush(syncId, commitID),
                    Engine.SyncedFlushResult.SUCCESS);
            assertEquals(store.readLastCommittedSegmentsInfo().getUserData().get(Engine.SYNC_COMMIT_ID), syncId);
            assertEquals(engine.getLastCommittedSegmentInfos().getUserData().get(Engine.SYNC_COMMIT_ID), syncId);
        }
    }

    public void testRenewSyncFlush() throws Exception {
        final int iters = randomIntBetween(2, 5); // run this a couple of times to get some coverage
        for (int i = 0; i < iters; i++) {
            try (Store store = createStore();
                 InternalEngine engine = new InternalEngine(config(defaultSettings, store, createTempDir(), new MergeSchedulerConfig(defaultSettings),
                         new LogDocMergePolicy()), false)) {
                final String syncId = randomUnicodeOfCodepointLengthBetween(10, 20);
                ParsedDocument doc = testParsedDocument("1", "1", "test", null, -1, -1, testDocumentWithTextField(), B_1, null);
                Engine.Index doc1 = new Engine.Index(newUid("1"), doc);
                engine.index(doc1);
                assertEquals(engine.getLastWriteNanos(), doc1.startTime());
                engine.flush();
                Engine.Index doc2 = new Engine.Index(newUid("2"), doc);
                engine.index(doc2);
                assertEquals(engine.getLastWriteNanos(), doc2.startTime());
                engine.flush();
                final boolean forceMergeFlushes = randomBoolean();
                if (forceMergeFlushes) {
                    engine.index(new Engine.Index(newUid("3"), doc, Versions.MATCH_ANY, VersionType.INTERNAL, Engine.Operation.Origin.PRIMARY, System.nanoTime() - engine.engineConfig.getFlushMergesAfter().nanos()));
                } else {
                    engine.index(new Engine.Index(newUid("3"), doc));
                }
                Engine.CommitId commitID = engine.flush();
                assertEquals("should succeed to flush commit with right id and no pending doc", engine.syncFlush(syncId, commitID),
                        Engine.SyncedFlushResult.SUCCESS);
                assertEquals(3, engine.segments(false).size());

                engine.forceMerge(false, 1, false, false, false);
                if (forceMergeFlushes == false) {
                    engine.refresh("make all segments visible");
                    assertEquals(4, engine.segments(false).size());
                    assertEquals(store.readLastCommittedSegmentsInfo().getUserData().get(Engine.SYNC_COMMIT_ID), syncId);
                    assertEquals(engine.getLastCommittedSegmentInfos().getUserData().get(Engine.SYNC_COMMIT_ID), syncId);
                    assertTrue(engine.tryRenewSyncCommit());
                    assertEquals(1, engine.segments(false).size());
                } else {
                    assertBusy(() -> assertEquals(1, engine.segments(false).size()));
                }
                assertEquals(store.readLastCommittedSegmentsInfo().getUserData().get(Engine.SYNC_COMMIT_ID), syncId);
                assertEquals(engine.getLastCommittedSegmentInfos().getUserData().get(Engine.SYNC_COMMIT_ID), syncId);

                if (randomBoolean()) {
                    Engine.Index doc4 = new Engine.Index(newUid("4"), doc);
                    engine.index(doc4);
                    assertEquals(engine.getLastWriteNanos(), doc4.startTime());
                } else {
                    Engine.Delete delete = new Engine.Delete(doc1.type(), doc1.id(), doc1.uid());
                    engine.delete(delete);
                    assertEquals(engine.getLastWriteNanos(), delete.startTime());
                }
                assertFalse(engine.tryRenewSyncCommit());
                engine.flush();
                assertNull(store.readLastCommittedSegmentsInfo().getUserData().get(Engine.SYNC_COMMIT_ID));
                assertNull(engine.getLastCommittedSegmentInfos().getUserData().get(Engine.SYNC_COMMIT_ID));
            }
        }
    }

    public void testSycnedFlushSurvivesEngineRestart() throws IOException {
        final String syncId = randomUnicodeOfCodepointLengthBetween(10, 20);
        ParsedDocument doc = testParsedDocument("1", "1", "test", null, -1, -1, testDocumentWithTextField(), B_1, null);
        engine.index(new Engine.Index(newUid("1"), doc));
        final Engine.CommitId commitID = engine.flush();
        assertEquals("should succeed to flush commit with right id and no pending doc", engine.syncFlush(syncId, commitID),
                Engine.SyncedFlushResult.SUCCESS);
        assertEquals(store.readLastCommittedSegmentsInfo().getUserData().get(Engine.SYNC_COMMIT_ID), syncId);
        assertEquals(engine.getLastCommittedSegmentInfos().getUserData().get(Engine.SYNC_COMMIT_ID), syncId);
        EngineConfig config = engine.config();
        if (randomBoolean()) {
            engine.close();
        } else {
            engine.flushAndClose();
        }
        engine = new InternalEngine(config, randomBoolean());
        assertEquals(engine.getLastCommittedSegmentInfos().getUserData().get(Engine.SYNC_COMMIT_ID), syncId);
    }

    public void testSycnedFlushVanishesOnReplay() throws IOException {
        final String syncId = randomUnicodeOfCodepointLengthBetween(10, 20);
        ParsedDocument doc = testParsedDocument("1", "1", "test", null, -1, -1, testDocumentWithTextField(), B_1, null);
        engine.index(new Engine.Index(newUid("1"), doc));
        final Engine.CommitId commitID = engine.flush();
        assertEquals("should succeed to flush commit with right id and no pending doc", engine.syncFlush(syncId, commitID),
                Engine.SyncedFlushResult.SUCCESS);
        assertEquals(store.readLastCommittedSegmentsInfo().getUserData().get(Engine.SYNC_COMMIT_ID), syncId);
        assertEquals(engine.getLastCommittedSegmentInfos().getUserData().get(Engine.SYNC_COMMIT_ID), syncId);
        doc = testParsedDocument("2", "2", "test", null, -1, -1, testDocumentWithTextField(), new BytesArray("{}"), null);
        engine.index(new Engine.Index(newUid("2"), doc));
        EngineConfig config = engine.config();
        engine.close();
        final MockDirectoryWrapper directory = DirectoryUtils.getLeaf(store.directory(), MockDirectoryWrapper.class);
        if (directory != null) {
            // since we rollback the IW we are writing the same segment files again after starting IW but MDW prevents
            // this so we have to disable the check explicitly
            directory.setPreventDoubleWrite(false);
        }
        config.setCreate(false);
        engine = new InternalEngine(config, false);
        assertNull("Sync ID must be gone since we have a document to replay", engine.getLastCommittedSegmentInfos().getUserData().get(Engine.SYNC_COMMIT_ID));
    }

    public void testVersioningNewCreate() {
        ParsedDocument doc = testParsedDocument("1", "1", "test", null, -1, -1, testDocument(), B_1, null);
        Engine.Index create = new Engine.Index(newUid("1"), doc, Versions.MATCH_DELETED);
        engine.index(create);
        assertThat(create.version(), equalTo(1l));

        create = new Engine.Index(newUid("1"), doc, create.version(), create.versionType().versionTypeForReplicationAndRecovery(), REPLICA, 0);
        replicaEngine.index(create);
        assertThat(create.version(), equalTo(1l));
    }

    public void testVersioningNewIndex() {
        ParsedDocument doc = testParsedDocument("1", "1", "test", null, -1, -1, testDocument(), B_1, null);
        Engine.Index index = new Engine.Index(newUid("1"), doc);
        engine.index(index);
        assertThat(index.version(), equalTo(1l));

        index = new Engine.Index(newUid("1"), doc, index.version(), index.versionType().versionTypeForReplicationAndRecovery(), REPLICA, 0);
        replicaEngine.index(index);
        assertThat(index.version(), equalTo(1l));
    }

    public void testExternalVersioningNewIndex() {
        ParsedDocument doc = testParsedDocument("1", "1", "test", null, -1, -1, testDocument(), B_1, null);
        Engine.Index index = new Engine.Index(newUid("1"), doc, 12, VersionType.EXTERNAL, PRIMARY, 0);
        engine.index(index);
        assertThat(index.version(), equalTo(12l));

        index = new Engine.Index(newUid("1"), doc, index.version(), index.versionType().versionTypeForReplicationAndRecovery(), REPLICA, 0);
        replicaEngine.index(index);
        assertThat(index.version(), equalTo(12l));
    }

    public void testVersioningIndexConflict() {
        ParsedDocument doc = testParsedDocument("1", "1", "test", null, -1, -1, testDocument(), B_1, null);
        Engine.Index index = new Engine.Index(newUid("1"), doc);
        engine.index(index);
        assertThat(index.version(), equalTo(1l));

        index = new Engine.Index(newUid("1"), doc);
        engine.index(index);
        assertThat(index.version(), equalTo(2l));

        index = new Engine.Index(newUid("1"), doc, 1l, VersionType.INTERNAL, Engine.Operation.Origin.PRIMARY, 0);
        try {
            engine.index(index);
            fail();
        } catch (VersionConflictEngineException e) {
            // all is well
        }

        // future versions should not work as well
        index = new Engine.Index(newUid("1"), doc, 3l, VersionType.INTERNAL, PRIMARY, 0);
        try {
            engine.index(index);
            fail();
        } catch (VersionConflictEngineException e) {
            // all is well
        }
    }

    public void testExternalVersioningIndexConflict() {
        ParsedDocument doc = testParsedDocument("1", "1", "test", null, -1, -1, testDocument(), B_1, null);
        Engine.Index index = new Engine.Index(newUid("1"), doc, 12, VersionType.EXTERNAL, PRIMARY, 0);
        engine.index(index);
        assertThat(index.version(), equalTo(12l));

        index = new Engine.Index(newUid("1"), doc, 14, VersionType.EXTERNAL, PRIMARY, 0);
        engine.index(index);
        assertThat(index.version(), equalTo(14l));

        index = new Engine.Index(newUid("1"), doc, 13, VersionType.EXTERNAL, PRIMARY, 0);
        try {
            engine.index(index);
            fail();
        } catch (VersionConflictEngineException e) {
            // all is well
        }
    }

    public void testVersioningIndexConflictWithFlush() {
        ParsedDocument doc = testParsedDocument("1", "1", "test", null, -1, -1, testDocument(), B_1, null);
        Engine.Index index = new Engine.Index(newUid("1"), doc);
        engine.index(index);
        assertThat(index.version(), equalTo(1l));

        index = new Engine.Index(newUid("1"), doc);
        engine.index(index);
        assertThat(index.version(), equalTo(2l));

        engine.flush();

        index = new Engine.Index(newUid("1"), doc, 1l, VersionType.INTERNAL, PRIMARY, 0);
        try {
            engine.index(index);
            fail();
        } catch (VersionConflictEngineException e) {
            // all is well
        }

        // future versions should not work as well
        index = new Engine.Index(newUid("1"), doc, 3l, VersionType.INTERNAL, PRIMARY, 0);
        try {
            engine.index(index);
            fail();
        } catch (VersionConflictEngineException e) {
            // all is well
        }
    }

    public void testExternalVersioningIndexConflictWithFlush() {
        ParsedDocument doc = testParsedDocument("1", "1", "test", null, -1, -1, testDocument(), B_1, null);
        Engine.Index index = new Engine.Index(newUid("1"), doc, 12, VersionType.EXTERNAL, PRIMARY, 0);
        engine.index(index);
        assertThat(index.version(), equalTo(12l));

        index = new Engine.Index(newUid("1"), doc, 14, VersionType.EXTERNAL, PRIMARY, 0);
        engine.index(index);
        assertThat(index.version(), equalTo(14l));

        engine.flush();

        index = new Engine.Index(newUid("1"), doc, 13, VersionType.EXTERNAL, PRIMARY, 0);
        try {
            engine.index(index);
            fail();
        } catch (VersionConflictEngineException e) {
            // all is well
        }
    }

    public void testForceMerge() throws IOException {
        try (Store store = createStore();
             Engine engine = new InternalEngine(config(defaultSettings, store, createTempDir(), new MergeSchedulerConfig(defaultSettings),
                     new LogByteSizeMergePolicy()), false)) { // use log MP here we test some behavior in ESMP
            int numDocs = randomIntBetween(10, 100);
            for (int i = 0; i < numDocs; i++) {
                ParsedDocument doc = testParsedDocument(Integer.toString(i), Integer.toString(i), "test", null, -1, -1, testDocument(), B_1, null);
                Engine.Index index = new Engine.Index(newUid(Integer.toString(i)), doc);
                engine.index(index);
                engine.refresh("test");
            }
            try (Engine.Searcher test = engine.acquireSearcher("test")) {
                assertEquals(numDocs, test.reader().numDocs());
            }
            engine.forceMerge(true, 1, false, false, false);
            assertEquals(engine.segments(true).size(), 1);

            ParsedDocument doc = testParsedDocument(Integer.toString(0), Integer.toString(0), "test", null, -1, -1, testDocument(), B_1, null);
            Engine.Index index = new Engine.Index(newUid(Integer.toString(0)), doc);
            engine.delete(new Engine.Delete(index.type(), index.id(), index.uid()));
            engine.forceMerge(true, 10, true, false, false); //expunge deletes

            assertEquals(engine.segments(true).size(), 1);
            try (Engine.Searcher test = engine.acquireSearcher("test")) {
                assertEquals(numDocs - 1, test.reader().numDocs());
                assertEquals(engine.config().getMergePolicy().toString(), numDocs - 1, test.reader().maxDoc());
            }

            doc = testParsedDocument(Integer.toString(1), Integer.toString(1), "test", null, -1, -1, testDocument(), B_1, null);
            index = new Engine.Index(newUid(Integer.toString(1)), doc);
            engine.delete(new Engine.Delete(index.type(), index.id(), index.uid()));
            engine.forceMerge(true, 10, false, false, false); //expunge deletes

            assertEquals(engine.segments(true).size(), 1);
            try (Engine.Searcher test = engine.acquireSearcher("test")) {
                assertEquals(numDocs - 2, test.reader().numDocs());
                assertEquals(numDocs - 1, test.reader().maxDoc());
            }
        }
    }

    public void testForceMergeAndClose() throws IOException, InterruptedException {
        int numIters = randomIntBetween(2, 10);
        for (int j = 0; j < numIters; j++) {
            try (Store store = createStore()) {
                final InternalEngine engine = createEngine(store, createTempDir());
                final CountDownLatch startGun = new CountDownLatch(1);
                final CountDownLatch indexed = new CountDownLatch(1);

                Thread thread = new Thread() {
                    @Override
                    public void run() {
                        try {
                            try {
                                startGun.await();
                            } catch (InterruptedException e) {
                                throw new RuntimeException(e);
                            }
                            int i = 0;
                            while (true) {
                                int numDocs = randomIntBetween(1, 20);
                                for (int j = 0; j < numDocs; j++) {
                                    i++;
                                    ParsedDocument doc = testParsedDocument(Integer.toString(i), Integer.toString(i), "test", null, -1, -1, testDocument(), B_1, null);
                                    Engine.Index index = new Engine.Index(newUid(Integer.toString(i)), doc);
                                    engine.index(index);
                                }
                                engine.refresh("test");
                                indexed.countDown();
                                try {
                                    engine.forceMerge(randomBoolean(), 1, false, randomBoolean(), randomBoolean());
                                } catch (IOException e) {
                                    return;
                                }
                            }
                        } catch (AlreadyClosedException | EngineClosedException ex) {
                            // fine
                        }
                    }
                };

                thread.start();
                startGun.countDown();
                int someIters = randomIntBetween(1, 10);
                for (int i = 0; i < someIters; i++) {
                    engine.forceMerge(randomBoolean(), 1, false, randomBoolean(), randomBoolean());
                }
                indexed.await();
                IOUtils.close(engine);
                thread.join();
            }
        }

    }

    public void testVersioningDeleteConflict() {
        ParsedDocument doc = testParsedDocument("1", "1", "test", null, -1, -1, testDocument(), B_1, null);
        Engine.Index index = new Engine.Index(newUid("1"), doc);
        engine.index(index);
        assertThat(index.version(), equalTo(1l));

        index = new Engine.Index(newUid("1"), doc);
        engine.index(index);
        assertThat(index.version(), equalTo(2l));

        Engine.Delete delete = new Engine.Delete("test", "1", newUid("1"), 1l, VersionType.INTERNAL, PRIMARY, 0, false);
        try {
            engine.delete(delete);
            fail();
        } catch (VersionConflictEngineException e) {
            // all is well
        }

        // future versions should not work as well
        delete = new Engine.Delete("test", "1", newUid("1"), 3l, VersionType.INTERNAL, PRIMARY, 0, false);
        try {
            engine.delete(delete);
            fail();
        } catch (VersionConflictEngineException e) {
            // all is well
        }

        // now actually delete
        delete = new Engine.Delete("test", "1", newUid("1"), 2l, VersionType.INTERNAL, PRIMARY, 0, false);
        engine.delete(delete);
        assertThat(delete.version(), equalTo(3l));

        // now check if we can index to a delete doc with version
        index = new Engine.Index(newUid("1"), doc, 2l, VersionType.INTERNAL, PRIMARY, 0);
        try {
            engine.index(index);
            fail();
        } catch (VersionConflictEngineException e) {
            // all is well
        }

        // we shouldn't be able to create as well
        Engine.Index create = new Engine.Index(newUid("1"), doc, Versions.MATCH_DELETED, VersionType.INTERNAL, PRIMARY, 0);
        try {
            engine.index(create);
        } catch (VersionConflictEngineException e) {
            // all is well
        }
    }

    public void testVersioningDeleteConflictWithFlush() {
        ParsedDocument doc = testParsedDocument("1", "1", "test", null, -1, -1, testDocument(), B_1, null);
        Engine.Index index = new Engine.Index(newUid("1"), doc);
        engine.index(index);
        assertThat(index.version(), equalTo(1l));

        index = new Engine.Index(newUid("1"), doc);
        engine.index(index);
        assertThat(index.version(), equalTo(2l));

        engine.flush();

        Engine.Delete delete = new Engine.Delete("test", "1", newUid("1"), 1l, VersionType.INTERNAL, PRIMARY, 0, false);
        try {
            engine.delete(delete);
            fail();
        } catch (VersionConflictEngineException e) {
            // all is well
        }

        // future versions should not work as well
        delete = new Engine.Delete("test", "1", newUid("1"), 3l, VersionType.INTERNAL, PRIMARY, 0, false);
        try {
            engine.delete(delete);
            fail();
        } catch (VersionConflictEngineException e) {
            // all is well
        }

        engine.flush();

        // now actually delete
        delete = new Engine.Delete("test", "1", newUid("1"), 2l, VersionType.INTERNAL, PRIMARY, 0, false);
        engine.delete(delete);
        assertThat(delete.version(), equalTo(3l));

        engine.flush();

        // now check if we can index to a delete doc with version
        index = new Engine.Index(newUid("1"), doc, 2l, VersionType.INTERNAL, PRIMARY, 0);
        try {
            engine.index(index);
            fail();
        } catch (VersionConflictEngineException e) {
            // all is well
        }

        // we shouldn't be able to create as well
        Engine.Index create = new Engine.Index(newUid("1"), doc, Versions.MATCH_DELETED, VersionType.INTERNAL, PRIMARY, 0);
        try {
            engine.index(create);
        } catch (VersionConflictEngineException e) {
            // all is well
        }
    }

    public void testVersioningCreateExistsException() {
        ParsedDocument doc = testParsedDocument("1", "1", "test", null, -1, -1, testDocument(), B_1, null);
        Engine.Index create = new Engine.Index(newUid("1"), doc, Versions.MATCH_DELETED, VersionType.INTERNAL, PRIMARY, 0);
        engine.index(create);
        assertThat(create.version(), equalTo(1l));

        create = new Engine.Index(newUid("1"), doc, Versions.MATCH_DELETED, VersionType.INTERNAL, PRIMARY, 0);
        try {
            engine.index(create);
            fail();
        } catch (VersionConflictEngineException e) {
            // all is well
        }
    }

    public void testVersioningCreateExistsExceptionWithFlush() {
        ParsedDocument doc = testParsedDocument("1", "1", "test", null, -1, -1, testDocument(), B_1, null);
        Engine.Index create = new Engine.Index(newUid("1"), doc, Versions.MATCH_DELETED, VersionType.INTERNAL, PRIMARY, 0);
        engine.index(create);
        assertThat(create.version(), equalTo(1l));

        engine.flush();

        create = new Engine.Index(newUid("1"), doc, Versions.MATCH_DELETED, VersionType.INTERNAL, PRIMARY, 0);
        try {
            engine.index(create);
            fail();
        } catch (VersionConflictEngineException e) {
            // all is well
        }
    }

    public void testVersioningReplicaConflict1() {
        ParsedDocument doc = testParsedDocument("1", "1", "test", null, -1, -1, testDocument(), B_1, null);
        Engine.Index index = new Engine.Index(newUid("1"), doc);
        engine.index(index);
        assertThat(index.version(), equalTo(1l));

        index = new Engine.Index(newUid("1"), doc);
        engine.index(index);
        assertThat(index.version(), equalTo(2l));

        // apply the second index to the replica, should work fine
        index = new Engine.Index(newUid("1"), doc, index.version(), VersionType.INTERNAL.versionTypeForReplicationAndRecovery(), REPLICA, 0);
        replicaEngine.index(index);
        assertThat(index.version(), equalTo(2l));

        // now, the old one should not work
        index = new Engine.Index(newUid("1"), doc, 1l, VersionType.INTERNAL.versionTypeForReplicationAndRecovery(), REPLICA, 0);
        try {
            replicaEngine.index(index);
            fail();
        } catch (VersionConflictEngineException e) {
            // all is well
        }

        // second version on replica should fail as well
        try {
            index = new Engine.Index(newUid("1"), doc, 2l
                    , VersionType.INTERNAL.versionTypeForReplicationAndRecovery(), REPLICA, 0);
            replicaEngine.index(index);
            assertThat(index.version(), equalTo(2l));
        } catch (VersionConflictEngineException e) {
            // all is well
        }
    }

    public void testVersioningReplicaConflict2() {
        ParsedDocument doc = testParsedDocument("1", "1", "test", null, -1, -1, testDocument(), B_1, null);
        Engine.Index index = new Engine.Index(newUid("1"), doc);
        engine.index(index);
        assertThat(index.version(), equalTo(1l));

        // apply the first index to the replica, should work fine
        index = new Engine.Index(newUid("1"), doc, 1l
                , VersionType.INTERNAL.versionTypeForReplicationAndRecovery(), REPLICA, 0);
        replicaEngine.index(index);
        assertThat(index.version(), equalTo(1l));

        // index it again
        index = new Engine.Index(newUid("1"), doc);
        engine.index(index);
        assertThat(index.version(), equalTo(2l));

        // now delete it
        Engine.Delete delete = new Engine.Delete("test", "1", newUid("1"));
        engine.delete(delete);
        assertThat(delete.version(), equalTo(3l));

        // apply the delete on the replica (skipping the second index)
        delete = new Engine.Delete("test", "1", newUid("1"), 3l
                , VersionType.INTERNAL.versionTypeForReplicationAndRecovery(), REPLICA, 0, false);
        replicaEngine.delete(delete);
        assertThat(delete.version(), equalTo(3l));

        // second time delete with same version should fail
        try {
            delete = new Engine.Delete("test", "1", newUid("1"), 3l
                    , VersionType.INTERNAL.versionTypeForReplicationAndRecovery(), REPLICA, 0, false);
            replicaEngine.delete(delete);
            fail("excepted VersionConflictEngineException to be thrown");
        } catch (VersionConflictEngineException e) {
            // all is well
        }

        // now do the second index on the replica, it should fail
        try {
            index = new Engine.Index(newUid("1"), doc, 2l, VersionType.INTERNAL.versionTypeForReplicationAndRecovery(), REPLICA, 0);
            replicaEngine.index(index);
            fail("excepted VersionConflictEngineException to be thrown");
        } catch (VersionConflictEngineException e) {
            // all is well
        }
    }

    public void testBasicCreatedFlag() {
        ParsedDocument doc = testParsedDocument("1", "1", "test", null, -1, -1, testDocument(), B_1, null);
        Engine.Index index = new Engine.Index(newUid("1"), doc);
        assertTrue(engine.index(index));

        index = new Engine.Index(newUid("1"), doc);
        assertFalse(engine.index(index));

        engine.delete(new Engine.Delete(null, "1", newUid("1")));

        index = new Engine.Index(newUid("1"), doc);
        assertTrue(engine.index(index));
    }

    public void testCreatedFlagAfterFlush() {
        ParsedDocument doc = testParsedDocument("1", "1", "test", null, -1, -1, testDocument(), B_1, null);
        Engine.Index index = new Engine.Index(newUid("1"), doc);
        assertTrue(engine.index(index));

        engine.delete(new Engine.Delete(null, "1", newUid("1")));

        engine.flush();

        index = new Engine.Index(newUid("1"), doc);
        assertTrue(engine.index(index));
    }

    private static class MockAppender extends AppenderSkeleton {
        public boolean sawIndexWriterMessage;

        public boolean sawIndexWriterIFDMessage;

        @Override
        protected void append(LoggingEvent event) {
            if (event.getLevel() == Level.TRACE && event.getMessage().toString().contains("[index][1] ")) {
                if (event.getLoggerName().endsWith("lucene.iw") &&
                        event.getMessage().toString().contains("IW: apply all deletes during flush")) {
                    sawIndexWriterMessage = true;
                }
                if (event.getLoggerName().endsWith("lucene.iw.ifd")) {
                    sawIndexWriterIFDMessage = true;
                }
            }
        }

        @Override
        public boolean requiresLayout() {
            return false;
        }

        @Override
        public void close() {
        }
    }

    // #5891: make sure IndexWriter's infoStream output is
    // sent to lucene.iw with log level TRACE:

    public void testIndexWriterInfoStream() {
        assumeFalse("who tests the tester?", VERBOSE);
        MockAppender mockAppender = new MockAppender();

        Logger rootLogger = Logger.getRootLogger();
        Level savedLevel = rootLogger.getLevel();
        rootLogger.addAppender(mockAppender);
        rootLogger.setLevel(Level.DEBUG);

        try {
            // First, with DEBUG, which should NOT log IndexWriter output:
            ParsedDocument doc = testParsedDocument("1", "1", "test", null, -1, -1, testDocumentWithTextField(), B_1, null);
            engine.index(new Engine.Index(newUid("1"), doc));
            engine.flush();
            assertFalse(mockAppender.sawIndexWriterMessage);

            // Again, with TRACE, which should log IndexWriter output:
            rootLogger.setLevel(Level.TRACE);
            engine.index(new Engine.Index(newUid("2"), doc));
            engine.flush();
            assertTrue(mockAppender.sawIndexWriterMessage);

        } finally {
            rootLogger.removeAppender(mockAppender);
            rootLogger.setLevel(savedLevel);
        }
    }

    // #8603: make sure we can separately log IFD's messages
    public void testIndexWriterIFDInfoStream() {
        assumeFalse("who tests the tester?", VERBOSE);
        MockAppender mockAppender = new MockAppender();

        // Works when running this test inside Intellij:
        Logger iwIFDLogger = LogManager.exists("org.elasticsearch.index.engine.lucene.iw.ifd");
        if (iwIFDLogger == null) {
            // Works when running this test from command line:
            iwIFDLogger = LogManager.exists("index.engine.lucene.iw.ifd");
            assertNotNull(iwIFDLogger);
        }

        iwIFDLogger.addAppender(mockAppender);
        iwIFDLogger.setLevel(Level.DEBUG);

        try {
            // First, with DEBUG, which should NOT log IndexWriter output:
            ParsedDocument doc = testParsedDocument("1", "1", "test", null, -1, -1, testDocumentWithTextField(), B_1, null);
            engine.index(new Engine.Index(newUid("1"), doc));
            engine.flush();
            assertFalse(mockAppender.sawIndexWriterMessage);
            assertFalse(mockAppender.sawIndexWriterIFDMessage);

            // Again, with TRACE, which should only log IndexWriter IFD output:
            iwIFDLogger.setLevel(Level.TRACE);
            engine.index(new Engine.Index(newUid("2"), doc));
            engine.flush();
            assertFalse(mockAppender.sawIndexWriterMessage);
            assertTrue(mockAppender.sawIndexWriterIFDMessage);

        } finally {
            iwIFDLogger.removeAppender(mockAppender);
            iwIFDLogger.setLevel(null);
        }
    }

    public void testEnableGcDeletes() throws Exception {
        try (Store store = createStore();
             Engine engine = new InternalEngine(config(defaultSettings, store, createTempDir(), new MergeSchedulerConfig(defaultSettings), newMergePolicy()), false)) {
            engine.config().setEnableGcDeletes(false);

            // Add document
            Document document = testDocument();
            document.add(new TextField("value", "test1", Field.Store.YES));

            ParsedDocument doc = testParsedDocument("1", "1", "test", null, -1, -1, document, B_2, null);
            engine.index(new Engine.Index(newUid("1"), doc, 1, VersionType.EXTERNAL, Engine.Operation.Origin.PRIMARY, System.nanoTime()));

            // Delete document we just added:
            engine.delete(new Engine.Delete("test", "1", newUid("1"), 10, VersionType.EXTERNAL, Engine.Operation.Origin.PRIMARY, System.nanoTime(), false));

            // Get should not find the document
            Engine.GetResult getResult = engine.get(new Engine.Get(true, newUid("1")));
            assertThat(getResult.exists(), equalTo(false));

            // Give the gc pruning logic a chance to kick in
            Thread.sleep(1000);

            if (randomBoolean()) {
                engine.refresh("test");
            }

            // Delete non-existent document
            engine.delete(new Engine.Delete("test", "2", newUid("2"), 10, VersionType.EXTERNAL, Engine.Operation.Origin.PRIMARY, System.nanoTime(), false));

            // Get should not find the document (we never indexed uid=2):
            getResult = engine.get(new Engine.Get(true, newUid("2")));
            assertThat(getResult.exists(), equalTo(false));

            // Try to index uid=1 with a too-old version, should fail:
            try {
                engine.index(new Engine.Index(newUid("1"), doc, 2, VersionType.EXTERNAL, Engine.Operation.Origin.PRIMARY, System.nanoTime()));
                fail("did not hit expected exception");
            } catch (VersionConflictEngineException vcee) {
                // expected
            }

            // Get should still not find the document
            getResult = engine.get(new Engine.Get(true, newUid("1")));
            assertThat(getResult.exists(), equalTo(false));

            // Try to index uid=2 with a too-old version, should fail:
            try {
                engine.index(new Engine.Index(newUid("2"), doc, 2, VersionType.EXTERNAL, Engine.Operation.Origin.PRIMARY, System.nanoTime()));
                fail("did not hit expected exception");
            } catch (VersionConflictEngineException vcee) {
                // expected
            }

            // Get should not find the document
            getResult = engine.get(new Engine.Get(true, newUid("2")));
            assertThat(getResult.exists(), equalTo(false));
        }
    }

    protected Term newUid(String id) {
        return new Term("_uid", id);
    }

    public void testExtractShardId() {
        try (Engine.Searcher test = this.engine.acquireSearcher("test")) {
            ShardId shardId = ShardUtils.extractShardId(test.getDirectoryReader());
            assertNotNull(shardId);
            assertEquals(shardId, engine.config().getShardId());
        }
    }

    /**
     * Random test that throws random exception and ensures all references are
     * counted down / released and resources are closed.
     */
    public void testFailStart() throws IOException {
        // this test fails if any reader, searcher or directory is not closed - MDW FTW
        final int iters = scaledRandomIntBetween(10, 100);
        for (int i = 0; i < iters; i++) {
            MockDirectoryWrapper wrapper = newMockDirectory();
            wrapper.setFailOnOpenInput(randomBoolean());
            wrapper.setAllowRandomFileNotFoundException(randomBoolean());
            wrapper.setRandomIOExceptionRate(randomDouble());
            wrapper.setRandomIOExceptionRateOnOpen(randomDouble());
            final Path translogPath = createTempDir("testFailStart");
            try (Store store = createStore(wrapper)) {
                int refCount = store.refCount();
                assertTrue("refCount: " + store.refCount(), store.refCount() > 0);
                InternalEngine holder;
                try {
                    holder = createEngine(store, translogPath);
                } catch (EngineCreationFailureException ex) {
                    assertEquals(store.refCount(), refCount);
                    continue;
                }
                assertEquals(store.refCount(), refCount + 1);
                final int numStarts = scaledRandomIntBetween(1, 5);
                for (int j = 0; j < numStarts; j++) {
                    try {
                        assertEquals(store.refCount(), refCount + 1);
                        holder.close();
                        holder = createEngine(store, translogPath);
                        assertEquals(store.refCount(), refCount + 1);
                    } catch (EngineCreationFailureException ex) {
                        // all is fine
                        assertEquals(store.refCount(), refCount);
                        break;
                    }
                }
                holder.close();
                assertEquals(store.refCount(), refCount);
            }
        }
    }

    public void testSettings() {
        CodecService codecService = new CodecService(INDEX_SETTINGS, null);
        LiveIndexWriterConfig currentIndexWriterConfig = engine.getCurrentIndexWriterConfig();

        assertEquals(engine.config().getCodec().getName(), codecService.codec(codecName).getName());
        assertEquals(currentIndexWriterConfig.getCodec().getName(), codecService.codec(codecName).getName());
    }

    // #10312
    public void testDeletesAloneCanTriggerRefresh() throws Exception {
        try (Store store = createStore();
            Engine engine = new InternalEngine(config(defaultSettings, store, createTempDir(), new MergeSchedulerConfig(defaultSettings), newMergePolicy()),
                     false)) {
            engine.config().setIndexingBufferSize(new ByteSizeValue(1, ByteSizeUnit.KB));
            for (int i = 0; i < 100; i++) {
                String id = Integer.toString(i);
                ParsedDocument doc = testParsedDocument(id, id, "test", null, -1, -1, testDocument(), B_1, null);
                engine.index(new Engine.Index(newUid(id), doc, 2, VersionType.EXTERNAL, Engine.Operation.Origin.PRIMARY, System.nanoTime()));
            }

            // Force merge so we know all merges are done before we start deleting:
            engine.forceMerge(true, 1, false, false, false);

            Searcher s = engine.acquireSearcher("test");
            final long version1 = ((DirectoryReader) s.reader()).getVersion();
            s.close();
            for (int i = 0; i < 100; i++) {
                String id = Integer.toString(i);
                engine.delete(new Engine.Delete("test", id, newUid(id), 10, VersionType.EXTERNAL, Engine.Operation.Origin.PRIMARY, System.nanoTime(), false));
            }

            // We must assertBusy because refresh due to version map being full is done in background (REFRESH) thread pool:
            assertBusy(new Runnable() {
                @Override
                public void run() {
                    Searcher s2 = engine.acquireSearcher("test");
                    long version2 = ((DirectoryReader) s2.reader()).getVersion();
                    s2.close();

                    // 100 buffered deletes will easily exceed 25% of our 1 KB indexing buffer so it should have forced a refresh:
                    assertThat(version2, greaterThan(version1));
                }
            });
        }
    }

    public void testMissingTranslog() throws IOException {
        // test that we can force start the engine , even if the translog is missing.
        engine.close();
        // fake a new translog, causing the engine to point to a missing one.
        Translog translog = createTranslog();
        long id = translog.currentFileGeneration();
        translog.close();
        IOUtils.rm(translog.location().resolve(Translog.getFilename(id)));
        try {
            engine = createEngine(store, primaryTranslogDir);
            fail("engine shouldn't start without a valid translog id");
        } catch (EngineCreationFailureException ex) {
            // expected
        }
        // now it should be OK.
        Settings indexSettings = Settings.builder().put(defaultSettings).put(EngineConfig.INDEX_FORCE_NEW_TRANSLOG, true).build();
        engine = createEngine(indexSettings, store, primaryTranslogDir, new MergeSchedulerConfig(indexSettings), newMergePolicy());
    }

    public void testTranslogReplayWithFailure() throws IOException {
        final int numDocs = randomIntBetween(1, 10);
        for (int i = 0; i < numDocs; i++) {
            ParsedDocument doc = testParsedDocument(Integer.toString(i), Integer.toString(i), "test", null, -1, -1, testDocument(), new BytesArray("{}"), null);
            Engine.Index firstIndexRequest = new Engine.Index(newUid(Integer.toString(i)), doc, Versions.MATCH_DELETED, VersionType.INTERNAL, PRIMARY, System.nanoTime());
            engine.index(firstIndexRequest);
            assertThat(firstIndexRequest.version(), equalTo(1l));
        }
        engine.refresh("test");
        try (Engine.Searcher searcher = engine.acquireSearcher("test")) {
            TopDocs topDocs = searcher.searcher().search(new MatchAllDocsQuery(), randomIntBetween(numDocs, numDocs + 10));
            assertThat(topDocs.totalHits, equalTo(numDocs));
        }
        engine.close();
        boolean recoveredButFailed = false;
        final MockDirectoryWrapper directory = DirectoryUtils.getLeaf(store.directory(), MockDirectoryWrapper.class);
        if (directory != null) {
            // since we rollback the IW we are writing the same segment files again after starting IW but MDW prevents
            // this so we have to disable the check explicitly
            directory.setPreventDoubleWrite(false);
            boolean started = false;
            final int numIters = randomIntBetween(10, 20);
            for (int i = 0; i < numIters; i++) {
                directory.setRandomIOExceptionRateOnOpen(randomDouble());
                directory.setRandomIOExceptionRate(randomDouble());
                directory.setFailOnOpenInput(randomBoolean());
                directory.setAllowRandomFileNotFoundException(randomBoolean());
                try {
                    engine = createEngine(store, primaryTranslogDir);
                    started = true;
                    break;
                } catch (EngineCreationFailureException ex) {
                }
            }

            directory.setRandomIOExceptionRateOnOpen(0.0);
            directory.setRandomIOExceptionRate(0.0);
            directory.setFailOnOpenInput(false);
            directory.setAllowRandomFileNotFoundException(false);
            if (started == false) {
                engine = createEngine(store, primaryTranslogDir);
            }
        } else {
            // no mock directory, no fun.
            engine = createEngine(store, primaryTranslogDir);
        }
        try (Engine.Searcher searcher = engine.acquireSearcher("test")) {
            TopDocs topDocs = searcher.searcher().search(new MatchAllDocsQuery(), randomIntBetween(numDocs, numDocs + 10));
            assertThat(topDocs.totalHits, equalTo(numDocs));
        }
    }

    public void testSkipTranslogReplay() throws IOException {
        final int numDocs = randomIntBetween(1, 10);
        for (int i = 0; i < numDocs; i++) {
            ParsedDocument doc = testParsedDocument(Integer.toString(i), Integer.toString(i), "test", null, -1, -1, testDocument(), new BytesArray("{}"), null);
            Engine.Index firstIndexRequest = new Engine.Index(newUid(Integer.toString(i)), doc, Versions.MATCH_DELETED, VersionType.INTERNAL, PRIMARY, System.nanoTime());
            engine.index(firstIndexRequest);
            assertThat(firstIndexRequest.version(), equalTo(1l));
        }
        engine.refresh("test");
        try (Engine.Searcher searcher = engine.acquireSearcher("test")) {
            TopDocs topDocs = searcher.searcher().search(new MatchAllDocsQuery(), randomIntBetween(numDocs, numDocs + 10));
            assertThat(topDocs.totalHits, equalTo(numDocs));
        }
        final MockDirectoryWrapper directory = DirectoryUtils.getLeaf(store.directory(), MockDirectoryWrapper.class);
        if (directory != null) {
            // since we rollback the IW we are writing the same segment files again after starting IW but MDW prevents
            // this so we have to disable the check explicitly
            directory.setPreventDoubleWrite(false);
        }
        engine.close();
        engine = new InternalEngine(engine.config(), true);

        try (Engine.Searcher searcher = engine.acquireSearcher("test")) {
            TopDocs topDocs = searcher.searcher().search(new MatchAllDocsQuery(), randomIntBetween(numDocs, numDocs + 10));
            assertThat(topDocs.totalHits, equalTo(0));
        }

    }

    private Mapping dynamicUpdate() {
        BuilderContext context = new BuilderContext(Settings.EMPTY, new ContentPath());
        final RootObjectMapper root = MapperBuilders.rootObject("some_type").build(context);
        return new Mapping(Version.CURRENT, root, new MetadataFieldMapper[0], new Mapping.SourceTransform[0], emptyMap());
    }

    public void testUpgradeOldIndex() throws IOException {
        List<Path> indexes = new ArrayList<>();
        try (DirectoryStream<Path> stream = Files.newDirectoryStream(getBwcIndicesPath(), "index-*.zip")) {
            for (Path path : stream) {
                indexes.add(path);
            }
        }
        Collections.shuffle(indexes, random());
        for (Path indexFile : indexes.subList(0, scaledRandomIntBetween(1, indexes.size() / 2))) {
            final String indexName = indexFile.getFileName().toString().replace(".zip", "").toLowerCase(Locale.ROOT);
            Path unzipDir = createTempDir();
            Path unzipDataDir = unzipDir.resolve("data");
            // decompress the index
            try (InputStream stream = Files.newInputStream(indexFile)) {
                TestUtil.unzip(stream, unzipDir);
            }
            // check it is unique
            assertTrue(Files.exists(unzipDataDir));
            Path[] list = filterExtraFSFiles(FileSystemUtils.files(unzipDataDir));

            if (list.length != 1) {
                throw new IllegalStateException("Backwards index must contain exactly one cluster but was " + list.length + " " + Arrays.toString(list));
            }
            // the bwc scripts packs the indices under this path
            Path src = list[0].resolve("nodes/0/indices/" + indexName);
            Path translog = list[0].resolve("nodes/0/indices/" + indexName).resolve("0").resolve("translog");
            assertTrue("[" + indexFile + "] missing index dir: " + src.toString(), Files.exists(src));
            assertTrue("[" + indexFile + "] missing translog dir: " + translog.toString(), Files.exists(translog));
            Path[] tlogFiles = filterExtraFSFiles(FileSystemUtils.files(translog));
            assertEquals(Arrays.toString(tlogFiles), tlogFiles.length, 2); // ckp & tlog
            Path tlogFile = tlogFiles[0].getFileName().toString().endsWith("tlog") ? tlogFiles[0] : tlogFiles[1];
            final long size = Files.size(tlogFiles[0]);
            logger.debug("upgrading index {} file: {} size: {}", indexName, tlogFiles[0].getFileName(), size);
            Directory directory = newFSDirectory(src.resolve("0").resolve("index"));
            Store store = createStore(directory);
            final int iters = randomIntBetween(0, 2);
            int numDocs = -1;
            for (int i = 0; i < iters; i++) { // make sure we can restart on an upgraded index
                try (InternalEngine engine = createEngine(store, translog)) {
                    try (Searcher searcher = engine.acquireSearcher("test")) {
                        if (i > 0) {
                            assertEquals(numDocs, searcher.reader().numDocs());
                        }
                        TopDocs search = searcher.searcher().search(new MatchAllDocsQuery(), 1);
                        numDocs = searcher.reader().numDocs();
                        assertTrue(search.totalHits > 1);
                    }
                    CommitStats commitStats = engine.commitStats();
                    Map<String, String> userData = commitStats.getUserData();
                    assertTrue("userdata dosn't contain uuid",userData.containsKey(Translog.TRANSLOG_UUID_KEY));
                    assertTrue("userdata doesn't contain generation key", userData.containsKey(Translog.TRANSLOG_GENERATION_KEY));
                    assertFalse("userdata contains legacy marker", userData.containsKey("translog_id"));
                }
            }

            try (InternalEngine engine = createEngine(store, translog)) {
                if (numDocs == -1) {
                    try (Searcher searcher = engine.acquireSearcher("test")) {
                        numDocs = searcher.reader().numDocs();
                    }
                }
                final int numExtraDocs = randomIntBetween(1, 10);
                for (int i = 0; i < numExtraDocs; i++) {
                    ParsedDocument doc = testParsedDocument("extra" + Integer.toString(i), "extra" + Integer.toString(i), "test", null, -1, -1, testDocument(), new BytesArray("{}"), null);
                    Engine.Index firstIndexRequest = new Engine.Index(newUid(Integer.toString(i)), doc, Versions.MATCH_DELETED, VersionType.INTERNAL, PRIMARY, System.nanoTime());
                    engine.index(firstIndexRequest);
                    assertThat(firstIndexRequest.version(), equalTo(1l));
                }
                engine.refresh("test");
                try (Engine.Searcher searcher = engine.acquireSearcher("test")) {
                    TopDocs topDocs = searcher.searcher().search(new MatchAllDocsQuery(), randomIntBetween(numDocs, numDocs + numExtraDocs));
                    assertThat(topDocs.totalHits, equalTo(numDocs + numExtraDocs));
                }
            }
            IOUtils.close(store, directory);
        }
    }

    private Path[] filterExtraFSFiles(Path[] files) {
        List<Path> paths = new ArrayList<>();
        for (Path p : files) {
            if (p.getFileName().toString().startsWith("extra")) {
                continue;
            }
            paths.add(p);
        }
        return paths.toArray(new Path[0]);
    }

    public void testTranslogReplay() throws IOException {
        final int numDocs = randomIntBetween(1, 10);
        for (int i = 0; i < numDocs; i++) {
            ParsedDocument doc = testParsedDocument(Integer.toString(i), Integer.toString(i), "test", null, -1, -1, testDocument(), new BytesArray("{}"), null);
            Engine.Index firstIndexRequest = new Engine.Index(newUid(Integer.toString(i)), doc, Versions.MATCH_DELETED, VersionType.INTERNAL, PRIMARY, System.nanoTime());
            engine.index(firstIndexRequest);
            assertThat(firstIndexRequest.version(), equalTo(1l));
        }
        engine.refresh("test");
        try (Engine.Searcher searcher = engine.acquireSearcher("test")) {
            TopDocs topDocs = searcher.searcher().search(new MatchAllDocsQuery(), randomIntBetween(numDocs, numDocs + 10));
            assertThat(topDocs.totalHits, equalTo(numDocs));
        }
        final MockDirectoryWrapper directory = DirectoryUtils.getLeaf(store.directory(), MockDirectoryWrapper.class);
        if (directory != null) {
            // since we rollback the IW we are writing the same segment files again after starting IW but MDW prevents
            // this so we have to disable the check explicitly
            directory.setPreventDoubleWrite(false);
        }

        TranslogHandler parser = (TranslogHandler) engine.config().getTranslogRecoveryPerformer();
        parser.mappingUpdate = dynamicUpdate();

        engine.close();
        engine.config().setCreate(false);
        engine = new InternalEngine(engine.config(), false); // we need to reuse the engine config unless the parser.mappingModified won't work

        try (Engine.Searcher searcher = engine.acquireSearcher("test")) {
            TopDocs topDocs = searcher.searcher().search(new MatchAllDocsQuery(), randomIntBetween(numDocs, numDocs + 10));
            assertThat(topDocs.totalHits, equalTo(numDocs));
        }
        parser = (TranslogHandler) engine.config().getTranslogRecoveryPerformer();
        assertEquals(numDocs, parser.recoveredOps.get());
        if (parser.mappingUpdate != null) {
            assertEquals(1, parser.getRecoveredTypes().size());
            assertTrue(parser.getRecoveredTypes().containsKey("test"));
        } else {
            assertEquals(0, parser.getRecoveredTypes().size());
        }

        engine.close();
        engine = createEngine(store, primaryTranslogDir);
        try (Engine.Searcher searcher = engine.acquireSearcher("test")) {
            TopDocs topDocs = searcher.searcher().search(new MatchAllDocsQuery(), randomIntBetween(numDocs, numDocs + 10));
            assertThat(topDocs.totalHits, equalTo(numDocs));
        }
        parser = (TranslogHandler) engine.config().getTranslogRecoveryPerformer();
        assertEquals(0, parser.recoveredOps.get());

        final boolean flush = randomBoolean();
        int randomId = randomIntBetween(numDocs + 1, numDocs + 10);
        String uuidValue = "test#" + Integer.toString(randomId);
        ParsedDocument doc = testParsedDocument(uuidValue, Integer.toString(randomId), "test", null, -1, -1, testDocument(), new BytesArray("{}"), null);
        Engine.Index firstIndexRequest = new Engine.Index(newUid(uuidValue), doc, 1, VersionType.EXTERNAL, PRIMARY, System.nanoTime());
        engine.index(firstIndexRequest);
        assertThat(firstIndexRequest.version(), equalTo(1l));
        if (flush) {
            engine.flush();
        }

        doc = testParsedDocument(uuidValue, Integer.toString(randomId), "test", null, -1, -1, testDocument(), new BytesArray("{}"), null);
        Engine.Index idxRequest = new Engine.Index(newUid(uuidValue), doc, 2, VersionType.EXTERNAL, PRIMARY, System.nanoTime());
        engine.index(idxRequest);
        engine.refresh("test");
        assertThat(idxRequest.version(), equalTo(2l));
        try (Engine.Searcher searcher = engine.acquireSearcher("test")) {
            TopDocs topDocs = searcher.searcher().search(new MatchAllDocsQuery(), numDocs + 1);
            assertThat(topDocs.totalHits, equalTo(numDocs + 1));
        }

        engine.close();
        engine = createEngine(store, primaryTranslogDir);
        try (Engine.Searcher searcher = engine.acquireSearcher("test")) {
            TopDocs topDocs = searcher.searcher().search(new MatchAllDocsQuery(), numDocs + 1);
            assertThat(topDocs.totalHits, equalTo(numDocs + 1));
        }
        parser = (TranslogHandler) engine.config().getTranslogRecoveryPerformer();
        assertEquals(flush ? 1 : 2, parser.recoveredOps.get());
        engine.delete(new Engine.Delete("test", Integer.toString(randomId), newUid(uuidValue)));
        if (randomBoolean()) {
            engine.refresh("test");
        } else {
            engine.close();
            engine = createEngine(store, primaryTranslogDir);
        }
        try (Engine.Searcher searcher = engine.acquireSearcher("test")) {
            TopDocs topDocs = searcher.searcher().search(new MatchAllDocsQuery(), numDocs);
            assertThat(topDocs.totalHits, equalTo(numDocs));
        }
    }

    public static class TranslogHandler extends TranslogRecoveryPerformer {

        private final DocumentMapper docMapper;
        public Mapping mappingUpdate = null;

        public final AtomicInteger recoveredOps = new AtomicInteger(0);

        public TranslogHandler(String indexName, ESLogger logger) {
            super(new ShardId("test", 0), null, logger);
            Settings settings = Settings.settingsBuilder().put(IndexMetaData.SETTING_VERSION_CREATED, Version.CURRENT).build();
            RootObjectMapper.Builder rootBuilder = new RootObjectMapper.Builder("test");
            Index index = new Index(indexName);
            IndexSettings indexSettings = IndexSettingsModule.newIndexSettings(index, settings, Collections.EMPTY_LIST);
            AnalysisService analysisService = new AnalysisService(indexSettings);
            SimilarityService similarityService = new SimilarityService(indexSettings, Collections.EMPTY_MAP);
            MapperService mapperService = new MapperService(indexSettings, analysisService, similarityService, null);
            DocumentMapper.Builder b = new DocumentMapper.Builder(settings, rootBuilder, mapperService);
            DocumentMapperParser parser = new DocumentMapperParser(indexSettings, mapperService, analysisService, similarityService, null);
            this.docMapper = b.build(mapperService, parser);

        }

        @Override
        protected DocumentMapperForType docMapper(String type) {
            return new DocumentMapperForType(docMapper, mappingUpdate);
        }

        @Override
        protected void operationProcessed() {
            recoveredOps.incrementAndGet();
        }
    }

    public void testRecoverFromForeignTranslog() throws IOException {
        final int numDocs = randomIntBetween(1, 10);
        for (int i = 0; i < numDocs; i++) {
            ParsedDocument doc = testParsedDocument(Integer.toString(i), Integer.toString(i), "test", null, -1, -1, testDocument(), new BytesArray("{}"), null);
            Engine.Index firstIndexRequest = new Engine.Index(newUid(Integer.toString(i)), doc, Versions.MATCH_DELETED, VersionType.INTERNAL, PRIMARY, System.nanoTime());
            engine.index(firstIndexRequest);
            assertThat(firstIndexRequest.version(), equalTo(1l));
        }
        engine.refresh("test");
        try (Engine.Searcher searcher = engine.acquireSearcher("test")) {
            TopDocs topDocs = searcher.searcher().search(new MatchAllDocsQuery(), randomIntBetween(numDocs, numDocs + 10));
            assertThat(topDocs.totalHits, equalTo(numDocs));
        }
        final MockDirectoryWrapper directory = DirectoryUtils.getLeaf(store.directory(), MockDirectoryWrapper.class);
        if (directory != null) {
            // since we rollback the IW we are writing the same segment files again after starting IW but MDW prevents
            // this so we have to disable the check explicitly
            directory.setPreventDoubleWrite(false);
        }
        Translog.TranslogGeneration generation = engine.getTranslog().getGeneration();
        engine.close();

        Translog translog = new Translog(new TranslogConfig(shardId, createTempDir(), INDEX_SETTINGS, Translog.Durabilty.REQUEST, BigArrays.NON_RECYCLING_INSTANCE, threadPool));
        translog.add(new Translog.Index("test", "SomeBogusId", "{}".getBytes(Charset.forName("UTF-8"))));
        assertEquals(generation.translogFileGeneration, translog.currentFileGeneration());
        translog.close();

        EngineConfig config = engine.config();
        /* create a TranslogConfig that has been created with a different UUID */
        TranslogConfig translogConfig = new TranslogConfig(shardId, translog.location(), IndexSettingsModule.newIndexSettings(shardId.index(), config.getIndexSettings(), Collections.EMPTY_LIST), Translog.Durabilty.REQUEST, BigArrays.NON_RECYCLING_INSTANCE, threadPool);

        EngineConfig brokenConfig = new EngineConfig(shardId, threadPool, config.getIndexingService(), config.getIndexSettings()
                , null, store, createSnapshotDeletionPolicy(), newMergePolicy(), config.getMergeSchedulerConfig(),
<<<<<<< HEAD
                config.getAnalyzer(), config.getSimilarity(), new CodecService(shardId.index()), config.getEventListener()
        , config.getTranslogRecoveryPerformer(), IndexSearcher.getDefaultQueryCache(), IndexSearcher.getDefaultQueryCachingPolicy(), translogConfig, TimeValue.timeValueMinutes(5));
=======
                config.getAnalyzer(), config.getSimilarity(), new CodecService(INDEX_SETTINGS, null), config.getEventListener()
        , config.getTranslogRecoveryPerformer(), IndexSearcher.getDefaultQueryCache(), IndexSearcher.getDefaultQueryCachingPolicy(), translogConfig);
>>>>>>> c335b3a1

        try {
            new InternalEngine(brokenConfig, false);
            fail("translog belongs to a different engine");
        } catch (EngineCreationFailureException ex) {
        }

        engine = createEngine(store, primaryTranslogDir); // and recover again!
        try (Engine.Searcher searcher = engine.acquireSearcher("test")) {
            TopDocs topDocs = searcher.searcher().search(new MatchAllDocsQuery(), randomIntBetween(numDocs, numDocs + 10));
            assertThat(topDocs.totalHits, equalTo(numDocs));
        }
    }

    public void testShardNotAvailableExceptionWhenEngineClosedConcurrently() throws IOException, InterruptedException {
        AtomicReference<Throwable> throwable = new AtomicReference<>();
        String operation = randomFrom("optimize", "refresh", "flush");
        Thread mergeThread = new Thread() {
            @Override
            public void run() {
                boolean stop = false;
                logger.info("try with {}", operation);
                while (stop == false) {
                    try {
                        switch (operation) {
                            case "optimize": {
                                engine.forceMerge(true, 1, false, false, false);
                                break;
                            }
                            case "refresh": {
                                engine.refresh("test refresh");
                                break;
                            }
                            case "flush": {
                                engine.flush(true, false);
                                break;
                            }
                        }
                    } catch (Throwable t) {
                        throwable.set(t);
                        stop = true;
                    }
                }
            }
        };
        mergeThread.start();
        engine.close();
        mergeThread.join();
        logger.info("exception caught: ", throwable.get());
        assertTrue("expected an Exception that signals shard is not available", TransportActions.isShardNotAvailableException(throwable.get()));
    }
}<|MERGE_RESOLUTION|>--- conflicted
+++ resolved
@@ -1973,13 +1973,8 @@
 
         EngineConfig brokenConfig = new EngineConfig(shardId, threadPool, config.getIndexingService(), config.getIndexSettings()
                 , null, store, createSnapshotDeletionPolicy(), newMergePolicy(), config.getMergeSchedulerConfig(),
-<<<<<<< HEAD
-                config.getAnalyzer(), config.getSimilarity(), new CodecService(shardId.index()), config.getEventListener()
+                config.getAnalyzer(), config.getSimilarity(), new CodecService(INDEX_SETTINGS, null), config.getEventListener()
         , config.getTranslogRecoveryPerformer(), IndexSearcher.getDefaultQueryCache(), IndexSearcher.getDefaultQueryCachingPolicy(), translogConfig, TimeValue.timeValueMinutes(5));
-=======
-                config.getAnalyzer(), config.getSimilarity(), new CodecService(INDEX_SETTINGS, null), config.getEventListener()
-        , config.getTranslogRecoveryPerformer(), IndexSearcher.getDefaultQueryCache(), IndexSearcher.getDefaultQueryCachingPolicy(), translogConfig);
->>>>>>> c335b3a1
 
         try {
             new InternalEngine(brokenConfig, false);
